--- conflicted
+++ resolved
@@ -72,13 +72,10 @@
             type=float, default=1.0, dest='elastic_lr')
     parser.add_argument('--elastic-momentum',help='worker SGD momentum for EASGD',
             type=float, default=0, dest='elastic_momentum')
-<<<<<<< HEAD
-    parser.add_argument('--restore', help='pass a file to retore the variables from', default=None)
-=======
     parser.add_argument('--gem-lr',help='learning rate for GEM',type=float,default=0.01, dest='gem_lr')
     parser.add_argument('--gem-momentum',help='momentum for GEM',type=float, default=0.9, dest='gem_momentum')
     parser.add_argument('--gem-kappa',help='Proxy amplification parameter for GEM',type=float, default=2.0, dest='gem_kappa')
->>>>>>> 2dfc54bf
+    parser.add_argument('--restore', help='pass a file to retore the variables from', default=None)
 
     args = parser.parse_args()
     model_name = os.path.basename(args.model_json).replace('.json','')
